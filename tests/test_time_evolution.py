--- conflicted
+++ resolved
@@ -76,16 +76,9 @@
         for i in range(30):
             EngTEBD.run()
             psi = eng.run()
-<<<<<<< HEAD
             print(psi.norm)
-            print(np.abs(psi.overlap(psiTEBD) - 1))
-            # This test fails
-            assert (abs(abs(psi.overlap(psiTEBD)) - 1) < 1e-2)
-=======
-            #  print(psi.norm)
             print(abs(abs(psi.overlap(psiTEBD)) - 1), abs(psi.overlap(psiTEBD) - 1))
             assert (abs(abs(psi.overlap(psiTEBD)) - 1) < 1e-4)
->>>>>>> bded637d
 
 
 def fermion_TFI_H(L, g=1.5, J=1.):
