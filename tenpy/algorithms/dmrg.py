"""Density Matrix Renormalization Group (DMRG).

Although it was originally not formulated with tensor networks,
the DMRG algorithm (invented by Steven White in 1992 :cite:`white1992`) opened the whole field
with its enormous success in finding ground states in 1D.

We implement DMRG in the modern formulation of matrix product states :cite:`schollwoeck2011`,
both for finite systems (``'finite'`` or ``'segment'`` boundary conditions)
and in the thermodynamic limit (``'infinite'`` b.c.).

The function :func:`run` - well - runs one DMRG simulation.
Internally, it generates an instance of an :class:`Sweep`.
This class implements the common functionality like defining a `sweep`,
but leaves the details of the contractions to be performed to the derived classes.

Currently, there are two derived classes implementing the contractions: :class:`SingleSiteDMRGEngine`
and :class:`TwoSiteDMRGEngine`. They differ (as their name implies) in the number of sites which
are optimized simultaneously.
They should both give the same results (up to rounding errors). However, if started from a product
state, :class:`SingleSiteDMRGEngine` depends critically on the use of a :class:`Mixer`, while
:class:`TwoSiteDMRGEngine` is in principle more computationally expensive to run and has
occasionally displayed some convergence issues..
Which one is preffered in the end is not obvious a priori and might depend on the used model.
Just try both of them.

A :class:`Mixer` should be used initially to avoid that the algorithm gets stuck in local energy
minima, and then slowly turned off in the end. For :class:`SingleSiteDMRGEngine`, using a mixer is
crucial, as the one-site algorithm cannot increase the MPS bond dimension by itself.

A generic protocol for approaching a physics question using DMRG is given in
:doc:`/intro/dmrg-protocol`.
"""
# Copyright 2018-2021 TeNPy Developers, GNU GPLv3

import numpy as np
import time
import warnings
import logging
logger = logging.getLogger(__name__)

from ..linalg import np_conserved as npc
from ..networks.mps import MPSEnvironment
from ..linalg.lanczos import lanczos, lanczos_arpack
from .truncation import truncate, svd_theta
from ..tools.params import asConfig
from ..tools.math import entropy
from ..tools.misc import find_subclass
from ..tools.process import memory_usage
from .mps_common import Sweep, OneSiteH, TwoSiteH

__all__ = [
    'run',
    'DMRGEngine',
    'SingleSiteDMRGEngine',
    'TwoSiteDMRGEngine',
    'Mixer',
    'SubspaceExpansion',
    'DensityMatrixMixer',
    'chi_list',
    'full_diag_effH',
    'SingleSiteMixer',
    'TwoSiteMixer',
    'EngineCombine',
    'EngineFracture',
]


def run(psi, model, options, **kwargs):
    r"""Run the DMRG algorithm to find the ground state of the given model.

    Parameters
    ----------
    psi : :class:`~tenpy.networks.mps.MPS`
        Initial guess for the ground state, which is to be optimized in-place.
    model : :class:`~tenpy.models.MPOModel`
        The model representing the Hamiltonian for which we want to find the ground state.
    options : dict
        Further optional parameters as described in :cfg:config:`DMRGEngine`.
    **kwargs :
        Further keyword arguments for the algorithm classes :class:`TwoSiteDMRGEngine` or
        :class:`SingleSiteDMRGEngine`.

    Returns
    -------
    info : dict
        A dictionary with keys ``'E', 'shelve', 'bond_statistics', 'sweep_statistics'``

    Options
    -------
    .. cfg:config :: DMRG
        :include: SingleSiteDMRGEngine, TwoSiteDMRGEngine

        active_sites : 1 | 2
            The number of active sites to be used by DMRG.
            If set to 1, :class:`SingleSiteDMRGEngine` is used.
            If set to 2, DMRG is handled by :class:`TwoSiteDMRGEngine`.

    """
    # initialize the engine
    options = asConfig(options, 'DMRG')
    active_sites = options.get('active_sites', 2)
    if active_sites == 1:
        engine = SingleSiteDMRGEngine(psi, model, options, **kwargs)
    elif active_sites == 2:
        engine = TwoSiteDMRGEngine(psi, model, options, **kwargs)
    else:
        raise ValueError("For DMRG, can only use 1 or 2 active sites, not {}".format(active_sites))
    E, _ = engine.run()
    return {
        'E': E,
        'shelve': engine.shelve,
        'bond_statistics': engine.update_stats,
        'sweep_statistics': engine.sweep_stats
    }


class Mixer:
    """Base class of a general Mixer.

    Since DMRG performs only local updates of the state, it can get stuck in "local minima",
    in particular if the Hamiltonain is long-range -- which is the case if one
    maps a 2D system ("infinite cylinder") to 1D -- or if one wants to do single-site updates.
    The idea of the mixer is to perturb the state with the terms of the Hamiltonian
    which have contributions in both the "left" and "right" side of the system.
    In that way, it adds fluctuation of the quantum numbers and non-zero contributions of the
    long-range terms - leading to a significantly improved convergence of DMRG.

    The strength of the perturbation is given by the `amplitude` of the mixer.
    A good strategy is to choose an initially significant amplitude and let it decay until
    the perturbation becomes completely irrelevant and the mixer gets disabled.

    This original idea of the mixer was introduced in :cite:`white2005`, implemented as
    :class:`DensityMatrixMixer`.
    More recently, :cite:`hubig2015` discussed the mixer and provided an improved version
    based on an svd, which turns out to give the same results up to numerical errors;
    it's implemented as the :class:`SubspaceExpansion`.

    Parameters
    ----------
    options : dict
        Optional parameters as described in the following table.
        see :cfg:config:`Mixer`
    sweep_activated : int
        The first sweep where the mixer was activated; `disable_after` is relative to that.

    Options
    -------
    .. cfg:config :: Mixer

        amplitude : float
            Initial strength of the mixer. (Should be sufficiently smaller than 1.)
        decay : float
            To slowly turn off the mixer, we divide `amplitude` by `decay`
            after each sweep. (Should be >= 1.)
        disable_after : int
            We disable the mixer completely after this number of sweeps.

    Attributes
    ----------
    amplitude : float
        Current amplitude for mixing. Singular values are perturbed on that order of magnitude.
    decay : float
        Factor by which `amplitude` is divided after each sweep.
    disable_after : int
        The number of sweeps after which the mixer should be disabled, relative to `disable_after`.
        Note that DMRG might repeatedly activate the mixer if you gradually increase `chi` with
        a :cfg:configoption`DMRGEngine.chi_list`.
    """
    #: how many sites the `theta` in `perturb_svd` should have
    update_sites = 2

    def __init__(self, options, sweep_activated):
        self.options = options = asConfig(options, 'Mixer')
        self.amplitude = options.get('amplitude', 1.e-5)
        assert self.amplitude <= 1.
        self.decay = options.get('decay', 2.)
        assert self.decay >= 1.
        if self.decay == 1.:
            warnings.warn("Mixer with decay=1. doesn't decay")
        self.disable_after = options.get('disable_after', 15)
        self.sweep_activated = sweep_activated

    def update_amplitude(self, sweeps):
        """Update the amplitude, possibly disable the mixer.

        Parameters
        ----------
        sweeps : int
            The number of performed sweeps, to check if we need to disable the mixer.

        Returns
        -------
        mixer : :class:`Mixer` | None
            Returns `self` if we should continue mixing, or ``None``, if the mixer
            should be disabled.
        """
        self.amplitude /= self.decay
        if (sweeps >= self.disable_after + self.sweep_activated
                or self.amplitude <= np.finfo('float').eps):
            logger.info("disable mixer after %(sweeps)d sweeps, final amplitude %(amp).2e", {
                'sweeps': sweeps,
                'amp': self.amplitude
            })
            return None  # disable mixer
        return self

    def perturb_svd(self, engine, theta, i0, update_LP, update_RP):
        """Perturb the wave function and perform an SVD with truncation.

        The call structure is slightly different depending on :attr:`update_sites`;
        see :meth:`SubspaceExpansion.perturb_svd` and :meth:`DensityMatrixMixer.perturb_svd`.
        """
        raise NotImplementedError("This function should be implemented in derived classes")

    def _mix_LR(self, H, i0, sqrt=False):
        """Return `mixL, mixR, IdL, IdR` on bond ``i0:i0+1``."""
        chi_MPO = H.get_W(i0).get_leg('wR').ind_len
        IdL, IdR = H.get_IdL(i0 + 1), H.get_IdR(i0)
        amplitude = np.sqrt(self.amplitude) if sqrt else self.amplitude
        mix_L = np.full((chi_MPO, ), amplitude)
        mix_R = np.full((chi_MPO, ), amplitude)
        one = 1. if not H.explicit_plus_hc else 0.5
        if IdL is not None:
            mix_L[IdL] = one
            mix_R[IdL] = 0.
        if IdR is not None:
            mix_L[IdR] = 0.
            mix_R[IdR] = one
        return mix_L, mix_R, IdL, IdR, H.explicit_plus_hc


def _get_LHeff(env, i, eff_H):
    # return LHeff with p0 labels on site `i`
    if i == eff_H.i0 and hasattr(eff_H, 'LHeff'):
        return eff_H.LHeff
    # else:
    return env._contract_LHeff(i)


def _get_RHeff(env, i, eff_H):
    # return RHeff with 'p1' labels on site `i`
    if i == eff_H.i0 + eff_H.length - 1 and hasattr(eff_H, 'RHeff'):
        if eff_H.length == 1:
            return eff_H.RHeff.replace_labels(['(p0.vL*)', '(p0*.vL)'], ['(p1.vL*)', '(p1*.vL)'])
        return eff_H.RHeff
    # else:
    return env._contract_RHeff(i)


class SubspaceExpansion(Mixer):
    """Mixer of a direct subspace expansion for both single-site DMRG and two-site DMRG.

    Performs a subspace expansion following :cite:`hubig2015`.
    It views `theta` as a single-site wave function.

    It is actually not necessary to fill the `next_B` with zeros as described in Hubig's paper;
    rather we directly project the `wR` leg of `VH` onto the `IdL` index, which corresponds to
    taking the original `theta` (up to truncation).

    Pictorially for a subspace expansion of the left `U` while moving right::

        |  --theta---            .-theta---                                  --U---S---VH---
        |     |                  |   |                                         |       |
        |             =dot=>    LP---H0--mix_L--     =SVD=>                    |       .---[IdL]
        |                        |   |          (vL.p0),(wR.vR)

    For a left-move::

        |  --theta---            --theta--.                         ---U---S---VH--
        |     |                      |    |                            |       |
        |            =dot=>  --mix_R-H0---RP         =SVD=>      [IdR]-.       |
        |                            |    |     (vL.wL),(p0.vR)


    Note that only the `U` during the right move (or `VH` during left-move) is guaranteed to be
    an isometry as expected in the canonical form; `VH` during the right-move contains a
    "subspace expansion" and does not fulfill the canonical ``VH.dot(VH.conj().T) == eye``.
    Moreover, the `U` constructed from a two-site `theta` viewing the ``'(p1.vR)`` leg as just `vR`
    in the right-move is (mathematically) equivalent to the `U` returned by the
    :class:`DensityMatrixMixer` (up to degenerate singular values).

    In other words, the :class:`SubspaceExpansion` and :class:`DensityMatrixMixer`
    should produce equivalent results; they only differ in the way they calculate `U` and `V`
    internally.
    """
    update_sites = 1

    def perturb_svd(self, engine, theta, i0, move_right):
        """Preform a subspace expansion of a single-site wave function on one side.

        Parameters
        ----------
        engine : :class:`DMRGEngine`
            The DMRG engine calling the mixer.
        theta : :class:`~tenpy.linalg.np_conserved.Array`
            The optimized wave function, prepared for svd, with labels ``'(vL.p0)', 'vR'`` for
            right move, or ``'vL', '(p0.vR)'`` for left move.
        i0 : int
            The site index where `theta` lives.
        move_right : bool
            Whether we move to the right (``True``) or left (``False``).

        Returns
        -------
        U, VH : :class:`~tenpy.linalg.np_conserved.Array`
            Left and right part of the subspace-expanded svd.
            Always such that the contraction ``U.S.VH`` resembles the original `theta` up to
            truncation error.
            `U` has labels ``'(vL.p0)', 'vR'`` (right move) or ``'vL', 'vR'`` (left move).
            `V` has labels ``'vL', 'vR'`` (right move) or ``'(vL.p0)', 'vR'`` (left move).
            For a right move, only `U` is canonical; for a left-move only `VH` is canonical.
        S : 1D ndarray
            (Perturbed) singular values on the new bond.
        err : :class:`~tenpy.algorithms.truncation.TruncationError`
            The truncation error introduced.
        S_approx : ndarray
            Same as `S`.
        """
        bond = i0 if move_right else i0 - 1
        mix_L, mix_R, IdL, IdR, explicit_plus_hc = self._mix_LR(engine.env.H, bond, sqrt=True)

        if move_right:
            LHeff = _get_LHeff(engine.env, i0, engine.eff_H)
            LHeff = LHeff.transpose(['(vR*.p0)', 'wR', '(vR.p0*)'])
            if not explicit_plus_hc and IdL is not None:
                theta_expand = npc.tensordot(LHeff.iscale_axis(mix_L, 'wR'), theta,
                                             ['(vR.p0*)', '(vL.p0)'])
                theta_expand.ireplace_label('(vR*.p0)', '(vL.p0)')
            else:
                # need to stack different parts of the wR leg
                wR = LHeff.get_leg('wR')
                stack = [theta.add_trivial_leg(1, 'wR', wR.qconj)]  # explicitly add the identity
                proj = np.ones(wR.ind_len - (IdL is not None) - (IdR is not None), bool)
                if IdL is not None:
                    proj[IdL] = False
                if IdR is not None:
                    proj[IdR] = False
                LHeff.iproject(proj, 'wR')
                LHeff = LHeff * np.sqrt(self.amplitude)
                stack.append(npc.tensordot(LHeff, theta, ['(vR.p0*)', '(vL.p0)']))
                if explicit_plus_hc:
                    # apply (LHeff^dagger theta) = conj(dot(LHeff.T, theta.conj()))
                    th = npc.tensordot(LHeff, theta.conj(), ['(vR*.p0)', '(vL*.p0*)'])
                    stack.append(th.itranspose(['(vR.p0*)', 'wR', 'vR*']).iconj())
                theta_expand = npc.concatenate(stack, axis='wR')
                IdL = 0  # of the new, concatenated leg.
            theta_expand = theta_expand.combine_legs(['wR', 'vR'], qconj=-1)
            U, S, VH, err, _ = svd_theta(theta_expand,
                                         engine.trunc_params,
                                         qtotal_LR=[theta.qtotal, None],
                                         inner_labels=['vR', 'vL'])
            VH = VH.split_legs('(wR.vR)')
            VH = VH.take_slice(IdL, 'wR')  # project back such that U-S-VH is original theta
        else:  # move left
            RHeff = _get_RHeff(engine.env, i0, engine.eff_H)  # on site i0, but with p1 label
            RHeff = RHeff.transpose(['(p1*.vL)', 'wL', '(p1.vL*)'])
            if not explicit_plus_hc and IdR is not None:
                theta_expand = npc.tensordot(theta, RHeff.iscale_axis(mix_R, 'wL'),
                                             ['(p0.vR)', '(p1*.vL)'])
                theta_expand.ireplace_label('(p1.vL*)', '(p0.vR)')
            else:
                # need to stack different parts of the wR leg
                wL = RHeff.get_leg('wL')
                stack = [theta.add_trivial_leg(1, 'wL', wL.qconj)]  # explicitly add the identity
                proj = np.ones(wL.ind_len - (IdL is not None) - (IdR is not None), bool)
                if IdL is not None:
                    proj[IdL] = False
                if IdR is not None:
                    proj[IdR] = False
                RHeff.iproject(proj, 'wR')
                stack.append(npc.tensordot(theta, RHeff, ['(p0.vR)', '(p1*.vL)']))
                if explicit_plus_hc:
                    # apply (RHeff^dagger theta) = conj(dot(RHeff.T, theta.conj()))
                    th = npc.tensordot(theta.conj(), RHeff, ['(p0*.vR*)', '(p1.vL*)'])
                    stack.append(th.itranspose(['vL*', 'wL', '(p1*.vL*)']).iconj())
                theta_expand = npc.concatenate(stack, axis='wR')
                IdR = 0  # of the new, concatenated leg.
            theta_expand = theta_expand.combine_legs(['vL', 'wL'], qconj=+1)
            U, S, VH, err, _ = svd_theta(theta_expand,
                                         engine.trunc_params,
                                         qtotal_LR=[theta.qtotal, None],
                                         inner_labels=['vR', 'vL'])
            U = U.split_legs('(vL.wL)')
            U = U.take_slice(IdR, 'wL')  # project back such that U-S-VH is original theta
        return U, S, VH, err, S


class SingleSiteMixer(SubspaceExpansion):
    r"""Deprecated name for the :class:`SubspaceExpansion` class.

    .. deprecated :: 0.5.0
       Instead of `SingleSiteMixer` and `TwoSiteMixer`, directly use :class:`SubspaceExpansion`
       which is compatible with both single-site and two-site DMRG.
    """
    def __init__(self, *args, **kwargs):
        msg = ("The `SingleSiteMixer` and `TwoSiteMixer` have been replaced by the unified "
               "`SubspaceExpansion` class, and\n"
               "all mixers are compatible with both SingleSiteDMRGEngine and TwoSiteDMRGEngine.")
        warnings.warn(msg, category=FutureWarning, stacklevel=2)
        super().__init__(*args, **kwargs)


class TwoSiteMixer(SingleSiteMixer):
    # Both DMRG engines have code in mixed_svd to support both single-site and two-site mixers
    pass


class DensityMatrixMixer(Mixer):
    r"""Mixer based on density matrices.

    This mixer constructs density matrices as described in the original paper :cite:`white2005`.

    The mixer interjects at the svd ``theta = U S VH`` with ``U-> A[i0]`` and `VH -> B[i0+1]``
    being the new tensors in the MPS.
    Given `theta`, one way to get the `U` is to calculate and diagonalize the reduced
    density matrices ``rho_L = tr_R |theta><theta|``,  and similarly diagonalize `rho_R` for `VH`.

    With the mixer, we perturb the `rho_L` when the left environment needs to be updated (i.e.,
    we're moving to the right), and similarly perturb `rho_R` when updating the right environment.
    Note that for iDMRG there are cases where both `rho_R` and `rho_L` are perturbed.

    The perturbation of `rho_L` is

    .. math ::

        rho_L = tr_R(|\theta><\theta|)
        \rightarrow  tr_R(|\theta><\theta|) + a \sum_l h_l tr_R(|\theta><\theta|) h_l^\dagger

    where `a` is the (small) perturbation :attr:`amplitude` and `h_l` are the left parts of
    the Hamiltonian going accross the center bond (i0, i0+1).
    This perturbs singular values on the order of that amplitude.

    Pictorially, the left density matrix `rho_L` is given by::

        |     update_LP=False           update_LP=True
        |
        |    .---theta---.            .---theta----.
        |    |   |   |   |            |   |    \   |
        |            |   |           LP---H0-.  \  |
        |    |   |   |   |            |   |   \  | |
        |    .---theta*--.                  mixL | |
        |                             |   |   /  | |
        |                            LP*--H0*-  /  |
        |                             |   |    /   |
        |                             .---theta*---.

    Here, the `mixL` is a diagonal matrix with mostly the :attr:`amplitude` on the diagonal,
    except for the `IdL` and `IdR` indices of the MPO, which are 1. and 0., respectively.

    The right density matrix `rho_R` is mirrored accordingly.

    Note that the :class:`SubspaceExpansion` mixer does mathematically the same,
    but circumvents the explicit contraction of the

    """
    update_sites = 2

    def perturb_svd(self, engine, theta, i0, update_LP, update_RP):
        """Mix extra terms to theta and perform an SVD.

        We calculate the left and right reduced density using the mixer
        (which might include applications of `H`).
        These density matrices are diagonalized and truncated such that we effectively perform
        a svd for the case ``mixer.amplitude=0``.

        Parameters
        ----------
        engine : :class:`SingleSiteDMRGEngine` | :class:`TwoSiteDMRGEngine`
            The DMRG engine calling the mixer.
        theta : :class:`~tenpy.linalg.np_conserved.Array`
            The optimized wave function, prepared for svd.
        i0 : int
            Site index; `theta` lives on ``i0, i0+1``.
        update_LP : bool
            Whether to calculate the next ``env.LP[i0+1]``, i.e. whether to perturb `rho_L`.
        update_RP : bool
            Whether to calculate the next ``env.RP[i0]``, i.e., whether to perturb `rho_R`.

        Returns
        -------
        U : :class:`~tenpy.linalg.np_conserved.Array`
            Left-canonical part of `theta`. Labels ``'(vL.p0)', 'vR'``.
        S : 2D :class:`~tenpy.linalg.np_conserved.Array`
            General center matrix such that ``theta = U.S.VH``
        VH : :class:`~tenpy.linalg.np_conserved.Array`
            Right-canonical part of `theta`. Labels ``'vL', '(p1.vR)'``.
        err : :class:`~tenpy.algorithms.truncation.TruncationError`
            The truncation error introduced.
        S_a : 1D ndarray
            Approximation of the actual singular values of `theta`.
        """
        rho_L, rho_R = self.mix_rho(engine, theta, i0, update_LP, update_RP)
        return self.svd_from_rho(engine, rho_L, rho_R, theta, i0)

    def svd_from_rho(self, engine, rho_L, rho_R, theta, i0):
        r"""Diagonalize ``rho_L, rho_R`` to rewrite `theta` as ``U S V`` with canonical U/V.

        If `rho_L` and `rho_R` were the actual density matrices of `theta`, this function
        just performs an SVD by diagonalizing `rho_L` with U and `rho_R` with `VH` and then
        rewriting `theta == U (U^\dagger theta VH^\dagger VH) = U S V``.
        Since the actual `rho_L` and `rho_R` passed as arguments are perturbed by `mix_rho`

        Returns
        -------
        U, S, VH, err, S_a:
            As defined in :meth:`perturb_svd`.
        """
        rho_L.itranspose(['(vL.p0)', '(vL*.p0*)'])  # just to be sure of the order
        rho_R.itranspose(['(p1.vR)', '(p1*.vR*)'])  # just to be sure of the order
        # consider the SVD `theta = U S V^H` (with real, diagonal S>0)
        # rho_L ~=  theta theta^H = U S V^H V S U^H = U S S U^H  (for mixer -> 0)
        # Thus, rho_L U = U S S, i.e. columns of U are the eigenvectors of rho_L,
        # eigenvalues are S^2.
        val_L, U = npc.eigh(rho_L)
        U.legs[1] = U.legs[1].to_LegCharge()  # explicit conversion: avoid warning in `iproject`
        U.iset_leg_labels(['(vL.p0)', 'vR'])
        val_L[val_L < 0.] = 0.  # for stability reasons
        val_L /= np.sum(val_L)
        S_a = np.sqrt(val_L)
        keep_L, _, err_L = truncate(S_a, engine.trunc_params)
        U.iproject(keep_L, axes='vR')  # in place
        U = U.gauge_total_charge(1, engine.psi.get_B(i0, form=None).qtotal)
        # rho_R ~=  theta^T theta^* = V^* S U^T U* S V^T = V^* S S V^T  (for mixer -> 0)
        # Thus, rho_R V^* = V^* S S, i.e. columns of V^* are eigenvectors of rho_R
        val_R, Vc = npc.eigh(rho_R)
        Vc.legs[1] = Vc.legs[1].to_LegCharge()
        Vc.iset_leg_labels(['(p1.vR)', 'vL'])
        VH = Vc.itranspose(['vL', '(p1.vR)'])
        val_R[val_R < 0.] = 0.  # for stability reasons
        val_R /= np.sum(val_R)
        keep_R, _, err_R = truncate(np.sqrt(val_R), engine.trunc_params)
        VH.iproject(keep_R, axes='vL')
        VH = VH.gauge_total_charge(0, engine.psi.get_B(i0 + 1, form=None).qtotal)

        # calculate S = U^H theta V
        theta = npc.tensordot(U.conj(), theta, axes=['(vL*.p0*)', '(vL.p0)'])  # axes 0, 0
        theta = npc.tensordot(theta, VH.conj(), axes=['(p1.vR)', '(p1*.vR*)'])  # axes 1, 1
        theta.ireplace_labels(['vR*', 'vL*'], ['vL', 'vR'])
        # normalize `S` (as in svd_theta) to avoid blowing up numbers
        theta /= theta.norm()  # norm(singular values) = norm(whole array)
        S_a = S_a[keep_L]
        return U, theta, VH, err_L + err_R, S_a

    def mix_rho(self, engine, theta, i0, update_LP, update_RP):
        r"""Calculated reduced density matrices of theta with a perturbation by the mixer.

        Parameters
        ----------
        engine : :class:`DMRGEngine`
            The DMRG engine calling the mixer.
        theta : :class:`~tenpy.linalg.np_conserved.Array`
            Ground state of the effective Hamiltonian, prepared for svd.
        i0 : int
            Site index; `theta` lives on sites ``i0, i0+1``.
        update_LP, update_RP : bool
            Whether to perturb `rho_L` and `rho_R`, respectively.
            (At least one of them is True when the mixer is enabled.)

        Returns
        -------
        rho_L, rho_R : :class:`~tenpy.linalg.np_conserved.Array`
            A (hermitian) square array with labels ``'(vL.p0)', '(vL*.p0*)'``,
            or ``'(p1.vR)', '(p1*.vR*)'``, respectively.

        """
        eff_H = engine.eff_H
        mix_L, mix_R, IdL, IdR, explicit_plus_hc = self._mix_LR(engine.env.H, i0, sqrt=False)

        if update_LP:
            LHeff = _get_LHeff(engine.env, i0, eff_H)
            rho_L = npc.tensordot(LHeff, theta, axes=['(vR.p0*)', '(vL.p0)'])
            rho_L.ireplace_label('(vR*.p0)', '(vL.p0)')
            rho_c = rho_L.conj()
            rho_L.iscale_axis(mix_L, 'wR')
            rho_L = npc.tensordot(rho_L, rho_c, axes=[['wR', '(p1.vR)'], ['wR*', '(p1*.vR*)']])
            if explicit_plus_hc:
                rho_L = rho_L + rho_L.conj().itranspose()
            if IdL is None:  # can't set mix_L[IdL] = 1.
                rho_L = rho_L + npc.tensordot(theta, theta.conj(), axes=['(p1.vR)', '(p1*.vR*)'])
        else:
            rho_L = npc.tensordot(theta, theta.conj(), axes=['(p1.vR)', '(p1*.vR*)'])

        if update_RP:
            RHeff = _get_RHeff(engine.env, i0 + 1, eff_H)
            rho_R = npc.tensordot(theta, RHeff, axes=['(p1.vR)', '(p1*.vL)'])
            rho_R.ireplace_label('(p1.vL*)', '(p1.vR)')
            rho_c = rho_R.conj()
            rho_R.iscale_axis(mix_R, 'wL')
            rho_R = npc.tensordot(rho_c, rho_R, axes=[['wL*', '(vL*.p0*)'], ['wL', '(vL.p0)']])
            if explicit_plus_hc:
                rho_R = rho_R + rho_R.conj().itranspose()
            if IdR is None:
                rho_R = rho_R + npc.tensordot(theta.conj(), theta, axes=['(vL*.p0*)', '(vL.p0)'])
        else:
            rho_R = npc.tensordot(theta.conj(), theta, axes=['(vL*.p0*)', '(vL.p0)'])
        return rho_L, rho_R


class DMRGEngine(Sweep):
    """DMRG base class with common methods for the TwoSiteDMRG and SingleSiteDMRG.

    This engine is implemented as a subclass of :class:`~tenpy.algorithms.mps_common.Sweep`.
    It contains all methods that are generic between
    :class:`SingleSiteDMRGEngine` and :class:`TwoSiteDMRGEngine`.
    Use the latter two classes for actual DMRG runs.

    A generic protocol for approaching a physics question using DMRG is given in
    :doc:`/intro/dmrg-protocol`.

    .. deprecated :: 0.5.0
        Renamed parameter/attribute `DMRG_params` to :attr:`options`.

    Options
    -------
    .. cfg:config :: DMRGEngine
        :include: Sweep

    Attributes
    ----------
    EffectiveH : class type
        Class for the effective Hamiltonian, i.e., a subclass of
        :class:`~tenpy.algorithms.mps_common.EffectiveH`. Has a `length` class attribute which
        specifies the number of sites updated at once (e.g., whether we do single-site vs. two-site
        DMRG).
    chi_list : dict | ``None``
        See :cfg:option:`DMRGEngine.chi_list`
    eff_H : :class:`~tenpy.algorithms.mps_common.EffectiveH`
        Effective two-site Hamiltonian.
    mixer : :class:`Mixer` | ``None``
        If ``None``, no mixer is used (anymore), otherwise the mixer instance.
    shelve : bool
        If a simulation runs out of time (`time.time() - start_time > max_seconds`), the run will
        terminate with `shelve = True`.
    sweeps : int
        The number of sweeps already performed. (Useful for re-start).
    time0 : float
        Time marker for the start of the run.
    update_stats : dict
        A dictionary with detailed statistics of the convergence at local update-level.
        For each key in the following table, the dictionary contains a list where one value is
        added each time :meth:`DMRGEngine.update_bond` is called.

        =========== ===================================================================
        key         description
        =========== ===================================================================
        i0          An update was performed on sites ``i0, i0+1``.
        ----------- -------------------------------------------------------------------
        age         The number of physical sites involved in the simulation.
        ----------- -------------------------------------------------------------------
        E_total     The total energy before truncation.
        ----------- -------------------------------------------------------------------
        N_lanczos   Dimension of the Krylov space used in the lanczos diagonalization.
        ----------- -------------------------------------------------------------------
        time        Wallclock time evolved since :attr:`time0` (in seconds).
        ----------- -------------------------------------------------------------------
        ov_change   ``1. - abs(<theta_guess|theta_diag>)``, where ``|theta_guess>`` is
                    the initial guess for the wave function and ``|theta_diag>`` is the
                    *untruncated* wave function returned by :meth:`diag`.
        =========== ===================================================================

    sweep_stats : dict
        A dictionary with detailed statistics at the sweep level.
        For each key in the following table, the dictionary contains a list where one value is
        added each time :meth:`Engine.sweep` is called (with ``optimize=True``).

        ============= ===================================================================
        key           description
        ============= ===================================================================
        sweep         Number of sweeps (excluding environment sweeps) performed so far.
        ------------- -------------------------------------------------------------------
        N_updates     Number of updates (including environment sweeps) performed so far.
        ------------- -------------------------------------------------------------------
        E             The energy *before* truncation (as calculated by Lanczos).
        ------------- -------------------------------------------------------------------
        S             Mean entanglement entropy (over bonds).
        ------------- -------------------------------------------------------------------
        max_S         Max entanglement entropy (over bonds).
        ------------- -------------------------------------------------------------------
        time          Wallclock time evolved since :attr:`time0` (in seconds).
        ------------- -------------------------------------------------------------------
        max_trunc_err The maximum truncation error in the last sweep
        ------------- -------------------------------------------------------------------
        max_E_trunc   Maximum change or Energy due to truncation in the last sweep.
        ------------- -------------------------------------------------------------------
        max_chi       Maximum bond dimension used.
        ------------- -------------------------------------------------------------------
        norm_err      Error of canonical form ``np.linalg.norm(psi.norm_test())``.
        ============= ===================================================================

    _entropy_approx : list of {None, 1D array}
        While the mixer is on, the `S` stored in the MPS is a non-diagonal 2D array.
        To check convergence, we use the approximate singular values based on which we truncated
        instead to calculate the entanglement entropy and store it inside this list.
    """
    EffectiveH = None
    DefaultMixer = None

    def __init__(self, psi, model, options, **kwargs):
        options = asConfig(options, self.__class__.__name__)
        self.mixer = None
        self.diag_method = options.get('diag_method', 'default')
        self._entropy_approx = [None] * psi.L  # always left of a given site
        super().__init__(psi, model, options, **kwargs)

    @property
    def DMRG_params(self):
        warnings.warn("renamed self.DMRG_params -> self.options", FutureWarning, stacklevel=2)
        return self.options

    def run(self):
        """Run the DMRG simulation to find the ground state.

        Returns
        -------
        E : float
            The energy of the resulting ground state MPS.
        psi : :class:`~tenpy.networks.mps.MPS`
            The MPS representing the ground state after the simluation,
            i.e. just a reference to :attr:`psi`.

        Options
        -------
        .. cfg:configoptions :: DMRGEngine

            diag_method : str
                Method to be used for diagonalzation, default ``'default'``.
                For possible arguments see :meth:`DMRGEngine.diag`.
            E_tol_to_trunc : float
                It's reasonable to choose the Lanczos convergence criteria
                ``'E_tol'`` not many magnitudes lower than the current
                truncation error. Therefore, if `E_tol_to_trunc` is not
                ``None``, we update `E_tol` of `lanczos_params` to
                ``max_E_trunc*E_tol_to_trunc``,
                restricted to the interval [`E_tol_min`, `E_tol_max`],
                where ``max_E_trunc`` is the maximal energy difference due to
                truncation right after each Lanczos optimization during the
                sweeps.
            E_tol_max : float
                See `E_tol_to_trunc`
            E_tol_min : float
                See `E_tol_to_trunc`
            max_E_err : float
                Convergence if the change of the energy in each step
                satisfies ``-Delta E / max(|E|, 1) < max_E_err``. Note that
                this is also satisfied if ``Delta E > 0``,
                i.e., if the energy increases (due to truncation).
            max_hours : float
                If the DMRG took longer (measured in wall-clock time),
                'shelve' the simulation, i.e. stop and return with the flag
                ``shelve=True``.
            max_S_err : float
                Convergence if the relative change of the entropy in each step
                satisfies ``|Delta S|/S < max_S_err``
            max_sweeps : int
                Maximum number of sweeps to be performed.
            min_sweeps : int
                Minimum number of sweeps to be performed.
                Defaults to 1.5*N_sweeps_check.
            N_sweeps_check : int
                Number of sweeps to perform between checking convergence
                criteria and giving a status update.
            norm_tol : float
                After the DMRG run, update the environment with at most
                `norm_tol_iter` sweeps until
                ``np.linalg.norm(psi.norm_err()) < norm_tol``.
            norm_tol_iter : float
                Perform at most `norm_tol_iter`*`update_env` sweeps to
                converge the norm error below `norm_tol`.
            norm_tol_final : float
                After performing `norm_tol_iter`*`update_env` sweeps, if
                ``np.linalg.norm(psi.norm_err()) < norm_tol_final``, call
                :meth:`~tenpy.networks.mps.canonical_form` to canonicalise
                instead. This tolerance should be stricter than `norm_tol`
                to ensure canonical form even if DMRG cannot fully converge.
            P_tol_to_trunc : float
                It's reasonable to choose the Lanczos convergence criteria
                ``'P_tol'`` not many magnitudes lower than the current
                truncation error. Therefore, if `P_tol_to_trunc` is not
                ``None``, we update `P_tol` of `lanczos_params` to
                ``max_trunc_err*P_tol_to_trunc``,
                restricted to the interval [`P_tol_min`, `P_tol_max`],
                where ``max_trunc_err`` is the maximal truncation error
                (discarded weight of the Schmidt values) due to truncation
                right after each Lanczos optimization during the sweeps.
            P_tol_max : float
                See `P_tol_to_trunc`
            P_tol_min : float
                See `P_tol_to_trunc`
            update_env : int
                Number of sweeps without bond optimizaiton to update the
                environment for infinite boundary conditions,
                performed every `N_sweeps_check` sweeps.
        """
        options = self.options
        start_time = self.time0
        self.shelve = False
        # parameters for lanczos
        p_tol_to_trunc = options.get('P_tol_to_trunc', 0.05)
        if p_tol_to_trunc is not None:
            svd_min = self.trunc_params.silent_get('svd_min', 0.)
            svd_min = 0. if svd_min is None else svd_min
            trunc_cut = self.trunc_params.silent_get('trunc_cut', 0.)
            trunc_cut = 0. if trunc_cut is None else trunc_cut
            p_tol_min = max(1.e-30, svd_min**2 * p_tol_to_trunc, trunc_cut**2 * p_tol_to_trunc)
            p_tol_min = options.get('P_tol_min', p_tol_min)
            p_tol_max = options.get('P_tol_max', 1.e-4)
        e_tol_to_trunc = options.get('E_tol_to_trunc', None)
        if e_tol_to_trunc is not None:
            e_tol_min = options.get('E_tol_min', 5.e-16)
            e_tol_max = options.get('E_tol_max', 1.e-4)

        # parameters for DMRG convergence criteria
        N_sweeps_check = options.get('N_sweeps_check', 1 if self.psi.finite else 10)
        min_sweeps = int(1.5 * N_sweeps_check)
        if self.chi_list is not None:
            min_sweeps = max(max(self.chi_list.keys()), min_sweeps)
        min_sweeps = options.get('min_sweeps', min_sweeps)
        max_sweeps = options.get('max_sweeps', 1000)
        max_E_err = options.get('max_E_err', 1.e-8)
        max_S_err = options.get('max_S_err', 1.e-5)
        max_seconds = 3600 * options.get('max_hours', 24 * 365)
        if not self.finite:
            update_env = options.get('update_env', N_sweeps_check // 2)
        E_old, S_old = np.nan, np.mean(self.psi.entanglement_entropy())  # initial dummy values
        E, Delta_E, Delta_S = 1., 1., 1.
        self.diag_method = options['diag_method']

        self.mixer_activate()
        is_first_sweep = True
        # loop over sweeps
        while True:
            loop_start_time = time.time()
            # check convergence criteria
            if self.sweeps >= max_sweeps:
                break
            if (self.sweeps > min_sweeps and -Delta_E < max_E_err * max(abs(E), 1.)
                    and abs(Delta_S) < max_S_err):
                if self.mixer is None:
                    break
                else:
                    logger.info("Convergence criterium reached with enabled mixer. "
                                "Disable mixer and continue")
                    self.mixer = None
                    self.S_inv_cutoff = 1.e-15
            if loop_start_time - start_time > max_seconds:
                self.shelve = True
                logger.warning("DMRG: maximum time limit reached. Shelve simulation.")
                break
            if not is_first_sweep:
                self.checkpoint.emit(self)
            # --------- the main work --------------
            logger.info('Running sweep with optimization')
            for i in range(N_sweeps_check - 1):
                self.sweep(meas_E_trunc=False)
            max_trunc_err = self.sweep(meas_E_trunc=True)
            max_E_trunc = np.max(self.E_trunc_list)
            # --------------------------------------
            # update lancos_params depending on truncation error(s)
            if p_tol_to_trunc is not None and max_trunc_err > p_tol_min:
                P_tol = max(p_tol_min, min(p_tol_max, max_trunc_err * p_tol_to_trunc))
                self.lanczos_params['P_tol'] = P_tol
                self.lanczos_params.touch('P_tol')  # don't warn about unused P_tol, since
                # the optimization might not even use the normal lanczos function.
                logger.debug("set lanczos_params['P_tol'] = %.2e", P_tol)
            if e_tol_to_trunc is not None and max_E_trunc > e_tol_min:
                E_tol = max(e_tol_min, min(e_tol_max, max_E_trunc * e_tol_to_trunc))
                self.lanczos_params['E_tol'] = E_tol
                self.lanczos_params.touch('E_tol')
                logger.debug("set lanczos_params['E_tol'] = %.2e", E_tol)
            # update environment
            if not self.finite:
                self.environment_sweeps(update_env)

            # update values for checking the convergence
            entropy_bonds = self._entropy_approx
            if self.finite:
                entropy_bonds = entropy_bonds[1:]
            max_S = max(entropy_bonds)
            S = sum(entropy_bonds) / len(entropy_bonds)  # mean
            Delta_S = (S - S_old) / N_sweeps_check
            S_old = S
            if not self.finite:  # iDMRG: need energy density
                Es = self.update_stats['E_total']
                age = self.update_stats['age']
                delta = min(1 + 2 * self.env.L, len(age))
                growth = (age[-1] - age[-delta])
                E = (Es[-1] - Es[-delta]) / growth
            else:
                E = self.update_stats['E_total'][-1]
            Delta_E = (E - E_old) / N_sweeps_check
            E_old = E
            norm_err = np.linalg.norm(self.psi.norm_test())

            # update statistics
            self.sweep_stats['sweep'].append(self.sweeps)
            self.sweep_stats['N_updates'].append(len(self.update_stats['i0']))
            self.sweep_stats['E'].append(E)
            self.sweep_stats['S'].append(S)
            self.sweep_stats['max_S'].append(max_S)
            self.sweep_stats['time'].append(time.time() - start_time)
            self.sweep_stats['max_trunc_err'].append(max_trunc_err)
            self.sweep_stats['max_E_trunc'].append(max_E_trunc)
            self.sweep_stats['max_chi'].append(np.max(self.psi.chi))
            self.sweep_stats['norm_err'].append(norm_err)

            # status update
            logger.info(
                "checkpoint after sweep %(sweeps)d\n"
                "energy=%(E).16f, max S=%(S).16f, age=%(age)d, norm_err=%(norm_err).1e\n"
                "Current memory usage %(mem).1fMB, wall time: %(wall_time).1fs\n"
                "Delta E = %(dE).4e, Delta S = %(dS).4e (per sweep)\n"
                "max trunc_err = %(trunc_err).4e, max E_trunc = %(E_trunc).4e\n"
                "chi: %(chi)s\n"
                "%(sep)s", {
                    'sweeps': self.sweeps,
                    'E': E,
                    'S': max_S,
                    'age': self.update_stats['age'][-1],
                    'norm_err': norm_err,
                    'mem': memory_usage(),
                    'wall_time': time.time() - loop_start_time,
                    'dE': Delta_E,
                    'dS': Delta_S,
                    'trunc_err': max_trunc_err,
                    'E_trunc': max_E_trunc,
                    'chi': self.psi.chi if self.psi.L < 40 else max(self.psi.chi),
                    'sep': "=" * 80,
                })
            is_first_sweep = False

        # clean up from mixer
        self.mixer_cleanup()

        self._canonicalize(True)
        logger.info("DMRG finished after %d sweeps, max chi=%d", self.sweeps, max(self.psi.chi))
        return E, self.psi

    def _canonicalize(self, warn=False):
        #Update environment until norm_tol is reached. If norm_tol_final
        #is not reached, call canonical_form.
        if self.mixer is not None:
            return
        norm_err = np.linalg.norm(self.psi.norm_test())
        norm_tol = self.options.get('norm_tol', 1.e-5)
        norm_tol_final = self.options.get('norm_tol_final', 1.e-10)
        if not self.finite:
            update_env = self.options['update_env']
            norm_tol_iter = self.options.get('norm_tol_iter', 5)
        if norm_tol is None or (norm_err < norm_tol and norm_err < norm_tol_final):
            return
        if warn and norm_err > norm_tol:
            logger.warning(
                "final DMRG state not in canonical form up to "
                "norm_tol=%.2e: norm_err=%.2e", norm_tol, norm_err)
<<<<<<< HEAD
        if self.finite:
            self._resume_psi = self.psi.copy()
            self.psi.canonical_form(envs_to_update=self._all_envs)
        else:
=======
        if norm_err > norm_tol and not self.finite:
>>>>>>> f6bc2d74
            for _ in range(norm_tol_iter):
                self.environment_sweeps(update_env)
                norm_err = np.linalg.norm(self.psi.norm_test())
                if norm_err <= norm_tol:
                    break
            else:
                logger.warning(
                    "norm_err=%.2e still too high after environment_sweeps", norm_err)
        if norm_err > norm_tol_final:
            self._resume_psi = self.psi.copy()
            if warn and not self.finite:
                logger.warning(
                "final DMRG state not in canonical form up to "
                "norm_tol_final=%.2e: norm_err=%.2e, "
                "calling psi.canonical_form()", norm_tol_final, norm_err)
            self.psi.canonical_form()

    def reset_stats(self, resume_data=None):
        """Reset the statistics, useful if you want to start a new sweep run.

        .. cfg:configoptions :: DMRGEngine

            chi_list : dict | None
                A dictionary to gradually increase the `chi_max` parameter of
                `trunc_params`. The key defines starting from which sweep
                `chi_max` is set to the value, e.g. ``{0: 50, 20: 100}`` uses
                ``chi_max=50`` for the first 20 sweeps and ``chi_max=100``
                afterwards. Overwrites `trunc_params['chi_list']``.
                By default (``None``) this feature is disabled.
            sweep_0 : int
                The number of sweeps already performed. (Useful for re-start).
        """
        super().reset_stats(resume_data)
        self.update_stats = {
            'i0': [],
            'age': [],
            'E_total': [],
            'N_lanczos': [],
            'time': [],
            'err': [],
            'E_trunc': [],
            'ov_change': []
        }
        self.sweep_stats = {
            'sweep': [],
            'N_updates': [],
            'E': [],
            'S': [],
            'max_S': [],
            'time': [],
            'max_trunc_err': [],
            'max_E_trunc': [],
            'max_chi': [],
            'norm_err': []
        }

    def sweep(self, optimize=True, meas_E_trunc=False):
        """One 'sweep' of a the algorithm.

        Iteratate over the bond which is optimized, to the right and
        then back to the left to the starting point.

        Parameters
        ----------
        optimize : bool, optional
            Whether we actually optimize to find the ground state of the effective Hamiltonian.
            (If False, just update the environments).
        meas_E_trunc : bool, optional
            Whether to measure truncation energies.

        Options
        -------
        .. cfg:configoptions :: DMRGEngine

            chi_list_reactivates_mixer : bool
                If True, the mixer is reset/reactivated each time the bond dimension growths
                due to :cfg:option:`DMRGEngine.chi_list`.

        Returns
        -------
        max_trunc_err : float
            Maximal truncation error introduced.
        max_E_trunc : ``None`` | float
            ``None`` if meas_E_trunc is False, else the maximal change of the energy due to the
            truncation.
        """
        # wrapper around tenpy.algorithms.mps_common.Sweep.sweep()
        self._meas_E_trunc = meas_E_trunc
        if (self.options.get('chi_list_reactivates_mixer', True) and optimize
                and self.chi_list is not None):
            new_chi_max = self.chi_list.get(self.sweeps, None)
            if new_chi_max is not None:
                # growing the bond dimension with chi_list, so we should also reactivate the mixer
                self.mixer_activate()
        res = super().sweep(optimize)
        if optimize:
            # update mixer
            if self.mixer is not None:
                self.mixer = self.mixer.update_amplitude(self.sweeps)
                if self.mixer is None:  # deactivated
                    self.S_inv_cutoff = 1.e-15
        return res

    def update_local(self, theta, optimize=True):
        """Perform site-update on the site ``i0``.

        Parameters
        ----------
        theta : :class:`~tenpy.linalg.np_conserved.Array`
            Initial guess for the ground state of the effective Hamiltonian.
        optimize : bool
            Whether we actually optimize to find the ground state of the effective Hamiltonian.
            (If False, just update the environments).

        Returns
        -------
        update_data : dict
            Data computed during the local update, as described in the following:

            E0 : float
                Total energy, obtained *before* truncation (if ``optimize=True``),
                or *after* truncation (if ``optimize=False``) (but never ``None``).
            N : int
                Dimension of the Krylov space used for optimization in the lanczos algorithm.
                0 if ``optimize=False``.
            age : int
                Current size of the DMRG simulation: number of physical sites involved
                into the contraction.
            U, VH: :class:`~tenpy.linalg.np_conserved.Array`
                `U` and `VH` returned by :meth:`mixed_svd`.
            ov_change: float
                Change in the wave function ``1. - abs(<theta_guess|theta>)``
                induced by :meth:`diag`, *not* including the truncation!
        """
        i0 = self.i0
        n_opt = self.n_optimize
        age = self.env.get_LP_age(i0) + n_opt + self.env.get_RP_age(i0 + n_opt - 1)
        if optimize:
            E0, theta, N, ov_change = self.diag(theta)
        else:
            E0, N, ov_change = None, 0, 0.
        theta = self.prepare_svd(theta)
        U, S, VH, err, S_approx = self.mixed_svd(theta)
        self._entropy_approx[(i0 + n_opt - 1) % self.psi.L] = entropy(S_approx**2)
        self.set_B(U, S, VH)
        update_data = {
            'E0': E0,
            'err': err,
            'N': N,
            'age': age,
            'U': U,
            'VH': VH,
            'ov_change': ov_change
        }
        return update_data

    def post_update_local(self, E0, age, N, ov_change, err, **update_data):
        """Perform post-update actions.

        Compute truncation energy and collect statistics.

        Parameters
        ----------
        **update_data : dict
            What was returned by :meth:`update_local`.
        """
        E0 = E0
        i0 = self.i0
        E_trunc = None
        if self._meas_E_trunc or E0 is None:
            i = i0 if self.n_optimize == 2 or self.move_right else i0 - 1
            E_trunc = self.env.full_contraction(i).real  # uses updated LP/RP (if calculated)
            if E0 is None:
                E0 = E_trunc
            E_trunc = E_trunc - E0

        # collect statistics
        self.update_stats['i0'].append(i0)
        self.update_stats['age'].append(age)
        self.update_stats['E_total'].append(E0)
        self.update_stats['E_trunc'].append(E_trunc)
        self.update_stats['N_lanczos'].append(N)
        self.update_stats['ov_change'].append(ov_change)
        self.update_stats['err'].append(err)
        self.update_stats['time'].append(time.time() - self.time0)
        self.trunc_err_list.append(err.eps)
        self.E_trunc_list.append(E_trunc)

        if self.psi.bc == 'segment':
            self.update_segment_boundaries()

    def update_segment_boundaries(self):
        """Update the singular values at the boundaries of the segment.

        This method is called at the end of :meth:`post_update_local` for 'segment' boundary MPS.
        It just updates the singular values on the very left/right end of the MPS segment.
        """
        psi = self.psi
        if self.i0 == 0 and self.move_right:
            # need to update bond to the left of site j=0
            j = 0
            A = psi.get_B(j, form='A')
            th = psi.get_B(j, form='Th')
            U, S, V = npc.svd(th.combine_legs(psi._p_label + ['vR'], qconj=-1),
                              cutoff=0,
                              qtotal_LR=[None, th.qtotal],
                              inner_labels=['vR', 'vL'])
            S = S / np.linalg.norm(S)
            psi.set_SL(j, S)
            A_new = npc.tensordot(U.conj().replace_label('vR*', 'vL'), A, ['vL*', 'vL'])
            psi.set_B(j, A_new, form='A')

            old_UL, old_VR = psi.segment_boundaries
            new_UL = npc.tensordot(old_UL, U, axes=['vR', 'vL'])
            psi.segment_boundaries = (new_UL, old_VR)

            for env in self._all_envs:
                update_ket = env.ket is psi
                update_bra = env.bra is psi
                env._update_gauge_LP(j, U, update_bra, update_ket)
            # No need to clear the environments on the other bonds!

        elif self.i0 == psi.L - self.EffectiveH.length and not self.move_right:
            # need to update bond on the right of site j=L-1
            j = psi.L - 1
            B = psi.get_B(j, form='B')
            th = psi.get_B(j, form='Th')
            U, S, V = npc.svd(th.combine_legs(['vL'] + psi._p_label, qconj=+1),
                              cutoff=0,
                              qtotal_LR=[th.qtotal, None],
                              inner_labels=['vR', 'vL'])
            S = S / np.linalg.norm(S)
            psi.set_SR(j, S)
            B_new = npc.tensordot(B, V.conj().replace_label('vL*', 'vR'), ['vR', 'vR*'])
            psi.set_B(j, B_new, form='B')

            old_UL, old_VR = psi.segment_boundaries
            new_VR = npc.tensordot(V, old_VR, axes=['vR', 'vL'])
            psi.segment_boundaries = (old_UL, new_VR)

            for env in self._all_envs:
                update_ket = env.ket is psi
                update_bra = env.bra is psi
                env._update_gauge_RP(j, V, update_bra, update_ket)
            # No need to clear the environments on the other bonds!

    def diag(self, theta_guess):
        """Diagonalize the effective Hamiltonian represented by self.

        .. cfg:configoptions :: DMRGEngine

            max_N_for_ED : int
                Maximum matrix dimension of the effective hamiltonian
                up to which the ``'default'`` `diag_method` uses ED instead of
                Lanczos.
            diag_method : str
                One of the folloing strings:

                'default'
                      Same as ``'lanczos'`` for large bond dimensions, but if the
                      total dimension of the effective Hamiltonian does not exceed
                      the DMRG parameter ``'max_N_for_ED'`` it uses ``'ED_block'``.
                'lanczos'
                      :func:`~tenpy.linalg.lanczos.lanczos`
                      Default, the Lanczos implementation in TeNPy.
                'arpack'
                      :func:`~tenpy.linalg.lanczos.lanczos_arpack`
                      Based on :func:`scipy.linalg.sparse.eigsh`.
                      Slower than 'lanczos', since it needs to convert the npc arrays
                      to numpy arrays during *each* matvec, and possibly does many
                      more iterations.
                'ED_block'
                      :func:`full_diag_effH`
                      Contract the effective Hamiltonian to a (large!) matrix and
                      diagonalize the block in the charge sector of the initial state.
                      Preserves the charge sector of the explicitly conserved charges.
                      However, if you don't preserve a charge explicitly, it can break
                      it.
                      For example if you use a ``SpinChain({'conserve': 'parity'})``,
                      it could change the total "Sz", but not the parity of 'Sz'.
                'ED_all'
                      :func:`full_diag_effH`
                      Contract the effective Hamiltonian to a (large!) matrix and
                      diagonalize it completely.
                      Allows to change the charge sector *even for explicitly
                      conserved charges*.
                      For example if you use a ``SpinChain({'conserve': 'Sz'})``,
                      it **can** change the total "Sz".

        Parameters
        ----------
        theta_guess : :class:`~tenpy.linalg.np_conserved.Array`
            Initial guess for the ground state of the effective Hamiltonian.

        Returns
        -------
        E0 : float
            Energy of the found ground state.
        theta : :class:`~tenpy.linalg.np_conserved.Array`
            Ground state of the effective Hamiltonian.
        N : int
            Number of Lanczos iterations used. ``-1`` if unknown.
        ov_change : float
            Change in the wave function ``1. - abs(<theta_guess|theta_diag>)``
        """
        N = -1  # (unknown)

        if self.diag_method == 'default':
            # use ED for small matrix dimensions, but lanczos by default
            max_N = self.options.get('max_N_for_ED', 400)
            if self.eff_H.N < max_N:
                E, theta = full_diag_effH(self.eff_H, theta_guess, keep_sector=True)
            else:
                E, theta, N = lanczos(self.eff_H, theta_guess, self.lanczos_params)
        elif self.diag_method == 'lanczos':
            E, theta, N = lanczos(self.eff_H, theta_guess, self.lanczos_params)
        elif self.diag_method == 'arpack':
            E, theta = lanczos_arpack(self.eff_H, theta_guess, self.lanczos_params)
        elif self.diag_method == 'ED_block':
            E, theta = full_diag_effH(self.eff_H, theta_guess, keep_sector=True)
        elif self.diag_method == 'ED_all':
            E, theta = full_diag_effH(self.eff_H, theta_guess, keep_sector=False)
        else:
            raise ValueError("Unknown diagonalization method: " + repr(self.diag_method))
        ov_change = 1. - abs(npc.inner(theta_guess, theta, 'labels', do_conj=True))
        return E, theta, N, ov_change

    def plot_update_stats(self, axes, xaxis='time', yaxis='E', y_exact=None, **kwargs):
        """Plot :attr:`update_stats` to display the convergence during the sweeps.

        Parameters
        ----------
        axes : :class:`matplotlib.axes.Axes`
            The axes to plot into. Defaults to :func:`matplotlib.pyplot.gca()`
        xaxis : ``'N_updates' | 'sweep'`` | keys of :attr:`update_stats`
            Key of :attr:`update_stats` to be used for the x-axis of the plots.
            ``'N_updates'`` is just enumerating the number of bond updates,
            and ``'sweep'`` corresponds to the sweep number (including environment sweeps).
        yaxis : ``'E'`` | keys of :attr:`update_stats`
            Key of :attr:`update_stats` to be used for the y-axisof the plots.
            For 'E', use the energy (per site for infinite systems).
        y_exact : float
            Exact value for the quantity on the y-axis for comparison.
            If given, plot ``abs((y-y_exact)/y_exact)`` on a log-scale yaxis.
        **kwargs :
            Further keyword arguments given to ``axes.plot(...)``.
        """
        if axes is None:
            import matplotlib.pyplot as plt
            axes = plt.gca()
        stats = self.update_stats
        L = self.psi.L
        kwargs.setdefault('marker', 'x')
        kwargs.setdefault('linestyle', '-')

        E = np.array(stats['E_total'])
        schedule = list(self.get_sweep_schedule())
        N = len(schedule)  # bond updates per sweep
        if xaxis is None or xaxis == 'N_updates' or xaxis == 'index':
            xaxis = 'N_updates'
            x = np.arange(len(E))
        elif xaxis == 'sweep':
            x = np.arange(1, len(E) + 1) / N
        else:
            x = np.array(stats[xaxis])
        if yaxis == 'E':
            if not self.psi.finite:
                # use energy per site instead of total energy
                age = np.array(stats['age'])
                d_age = age[N:] - age[:-N]
                d_E = E[N:] - E[:-N]
                y = d_E / d_age
                x = x[N:]
            else:
                y = E
        else:
            y = np.array(stats[yaxis])
        if y_exact is not None:
            y = np.abs(y - y_exact) / np.abs(y_exact)
            axes.set_yscale('log')
        axes.plot(x, y, **kwargs)
        axes.set_xlabel(xaxis)
        axes.set_ylabel(yaxis)

    def plot_sweep_stats(self, axes=None, xaxis='time', yaxis='E', y_exact=None, **kwargs):
        """Plot :attr:`sweep_stats` to display the convergence with the sweeps.

        Parameters
        ----------
        axes : :class:`matplotlib.axes.Axes`
            The axes to plot into. Defaults to :func:`matplotlib.pyplot.gca()`
        xaxis, yaxis : key of :attr:`sweep_stats`
            Key of :attr:`sweep_stats` to be used for the x-axis and y-axis of the plots.
        y_exact : float
            Exact value for the quantity on the y-axis for comparison.
            If given, plot ``abs((y-y_exact)/y_exact)`` on a log-scale yaxis.
        **kwargs :
            Further keyword arguments given to ``axes.plot(...)``.
        """
        if axes is None:
            import matplotlib.pyplot as plt
            axes = plt.gca()
        stats = self.sweep_stats
        L = self.psi.L
        kwargs.setdefault('marker', 'x')
        kwargs.setdefault('linestyle', '-')

        x = np.array(stats[xaxis])
        y = np.array(stats[yaxis])
        if y_exact is not None:
            y = np.abs(y - y_exact) / np.abs(y_exact)
            axes.set_yscale('log')
        axes.plot(x, y, **kwargs)
        axes.set_xlabel(xaxis)
        axes.set_ylabel(yaxis)

    def mixer_activate(self):
        """Set `self.mixer` to the class specified by `options['mixer']`.

        .. cfg:configoptions :: DMRGEngine

            mixer : str | class | bool
                Chooses the :class:`Mixer` to be used.
                A string stands for one of the mixers defined in this module,
                a class is used as custom mixer.
                Default (``None``) uses no mixer, ``True`` uses
                :class:`DensityMatrixMixer` for the 2-site case and
                :class:`SubspaceExpansion` for the 1-site case.
                :class:`TwoSiteDMRGEngine` only supports two-site mixers,
                but :class:`SingleSiteDMRGEngine` supports both single-site and two-site mixers.
            mixer_params : dict
                Mixer parameters as described in :cfg:config:`Mixer`.
        """
        default = True if isinstance(self, SingleSiteDMRGEngine) else None
        Mixer_class = self.options.get('mixer', default)
        if Mixer_class:
            if Mixer_class is True:
                Mixer_class = self.DefaultMixer
            if isinstance(Mixer_class, str):
                if Mixer_class == "Mixer":
                    msg = 'Use `True` instead of "Mixer" for DMRG parameter "mixer"'
                    warnings.warn(msg, FutureWarning)
                    Mixer_class = self.DefaultMixer
                else:
                    Mixer_class = find_subclass(Mixer, Mixer_class)
            mixer_params = self.options.subconfig('mixer_params')
            self.mixer = Mixer_class(mixer_params, self.sweeps)
            self.S_inv_cutoff = 1.e-8
            logger.info("activate %s with initial amplitude %.1e", Mixer_class.__name__,
                        self.mixer.amplitude)

    def mixer_cleanup(self):
        """Cleanup the effects of a mixer.

        A :meth:`sweep` with an enabled :class:`Mixer` leaves the MPS `psi` with 2D arrays in `S`.
        To recover the originial form, this function simply performs one sweep with disabled mixer.
        """
        if any([self.psi.get_SL(i).ndim > 1 for i in range(self.psi.L)]):
            mixer = self.mixer
            self.mixer = None  # disable the mixer
            self.sweep(optimize=False)  # (discard return value)
            self.mixer = mixer  # recover the original mixer


class TwoSiteDMRGEngine(DMRGEngine):
    """Engine for the two-site DMRG algorithm.

    Parameters
    ----------
    psi : :class:`~tenpy.networks.mps.MPS`
        Initial guess for the ground state, which is to be optimized in-place.
    model : :class:`~tenpy.models.MPOModel`
        The model representing the Hamiltonian for which we want to find the ground state.
    options : dict
        Further optional parameters.

    Options
    -------
    .. cfg:config :: TwoSiteDMRGEngine
        :include: DMRGEngine

    Attributes
    ----------
    eff_H : :class:`~tenpy.algorithms.mps_common.EffectiveH`
        Effective two-site Hamiltonian.
    mixer : :class:`Mixer` | ``None``
        If ``None``, no mixer is used (anymore), otherwise the mixer instance.
    shelve : bool
        If a simulation runs out of time (`time.time() - start_time > max_seconds`), the run will
        terminate with ``shelve = True``.
    sweeps : int
        The number of sweeps already performed. (Useful for re-start).
    time0 : float
        Time marker for the start of the run.
    update_stats : dict
        A dictionary with detailed statistics of the convergence.
        For each key in the following table, the dictionary contains a list where one value is
        added each time :meth:`DMRGEngine.update_bond` is called.

        =========== ===================================================================
        key         description
        =========== ===================================================================
        i0          An update was performed on sites ``i0, i0+1``.
        ----------- -------------------------------------------------------------------
        age         The number of physical sites involved in the simulation.
        ----------- -------------------------------------------------------------------
        E_total     The total energy before truncation.
        ----------- -------------------------------------------------------------------
        N_lanczos   Dimension of the Krylov space used in the lanczos diagonalization.
        ----------- -------------------------------------------------------------------
        time        Wallclock time evolved since :attr:`time0` (in seconds).
        =========== ===================================================================

    sweep_stats : dict
        A dictionary with detailed statistics of the convergence.
        For each key in the following table, the dictionary contains a list where one value is
        added each time :meth:`DMRGEngine.sweep` is called (with ``optimize=True``).

        ============= ===================================================================
        key           description
        ============= ===================================================================
        sweep         Number of sweeps performed so far.
        ------------- -------------------------------------------------------------------
        E             The energy *before* truncation (as calculated by Lanczos).
        ------------- -------------------------------------------------------------------
        S             Maximum entanglement entropy.
        ------------- -------------------------------------------------------------------
        time          Wallclock time evolved since :attr:`time0` (in seconds).
        ------------- -------------------------------------------------------------------
        max_trunc_err The maximum truncation error in the last sweep
        ------------- -------------------------------------------------------------------
        max_E_trunc   Maximum change or Energy due to truncation in the last sweep.
        ------------- -------------------------------------------------------------------
        max_chi       Maximum bond dimension used.
        ------------- -------------------------------------------------------------------
        norm_err      Error of canonical form ``np.linalg.norm(psi.norm_test())``.
        ============= ===================================================================
    """
    EffectiveH = TwoSiteH
    DefaultMixer = DensityMatrixMixer

    def prepare_svd(self, theta):
        """Transform theta into matrix for svd."""
        if self.combine:
            return theta  # Theta is already combined.
        else:
            return theta.combine_legs([['vL', 'p0'], ['p1', 'vR']],
                                      new_axes=[0, 1],
                                      qconj=[+1, -1])

    def mixed_svd(self, theta):
        """Get (truncated) `B` from the new theta (as returned by diag).

        The goal is to split theta and truncate it::

            |   -- theta --   ==>    -- U -- S --  VH -
            |      |   |                |          |

        Without a mixer, this is done by a simple svd and truncation of Schmidt values.

        With a mixer, the state is perturbed before the SVD.
        The details of the perturbation are defined by the :class:`Mixer` class.

        Note that the returned `S` is a general (not diagonal) matrix, with labels ``'vL', 'vR'``.

        Parameters
        ----------
        theta : :class:`~tenpy.linalg.np_conserved.Array`
            The optimized wave function, prepared for svd.

        Returns
        -------
        U : :class:`~tenpy.linalg.np_conserved.Array`
            Left-canonical part of `theta`. Labels ``'(vL.p)', 'vR'``.
        S : 1D ndarray | 2D :class:`~tenpy.linalg.np_conserved.Array`
            Without mixer just the singluar values of the array; with mixer it might be a general
            matrix with labels ``'vL', 'vR'``; see comment above.
        VH : :class:`~tenpy.linalg.np_conserved.Array`
            Right-canonical part of `theta`. Labels ``'vL', '(p.vR)'``.
        err : :class:`~tenpy.algorithms.truncation.TruncationError`
            The truncation error introduced.
        S_approx : ndarray
            Just the `S` if a 1D ndarray, or an approximation of the correct S (which was used for
            truncation) in case `S` is 2D Array.
        """
        i0 = self.i0
        update_LP, update_RP = self.update_LP_RP
        mixer = self.mixer
        if mixer is None:
            # simple case: real svd, defined elsewhere.
            qtotal_i0 = self.env.bra.get_B(i0, form=None).qtotal
            U, S, VH, err, _ = svd_theta(theta,
                                         self.trunc_params,
                                         qtotal_LR=[qtotal_i0, None],
                                         inner_labels=['vR', 'vL'])
            S_a = S
        elif mixer.update_sites == 2:
            U, S, VH, err, S_a = mixer.perturb_svd(self, theta, self.i0, update_LP, update_RP)
        elif mixer.update_sites == 1:
            if update_LP and update_RP:
                # sub-space expand left site by treating p1 as part of vR leg
                theta_L = theta.replace_label('(p1.vR)', 'vR')
                U, _, _, err_L, S_a = mixer.perturb_svd(self, theta_L, self.i0, True)
                U = U.gauge_total_charge(1, self.psi.get_B(i0, form=None).qtotal)
                # sub-space expand right site by treating p0 as part of vL leg
                theta_R = theta.replace_labels(['(vL.p0)', '(p1.vR)'], ['vL', '(p0.vR)'])
                _, _, VH, err_R, S_a = mixer.perturb_svd(self, theta_R, self.i0 + 1, False)
                VH = VH.gauge_total_charge(0, self.psi.get_B(i0 + 1, form=None).qtotal)
                # calculate S = U^H theta V
                theta = npc.tensordot(U.conj(), theta, axes=['(vL*.p0*)', '(vL.p0)'])
                theta = npc.tensordot(theta, VH.conj(), axes=['(p1.vR)', '(p0*.vR*)'])
                theta.ireplace_labels(['vR*', 'vL*'], ['vL', 'vR'])
                theta /= np.linalg.norm(npc.svd(theta, compute_uv=False))
                S = theta
                err = err_L + err_R
                VH.ireplace_label('(p0.vR)', '(p1.vR)')
            elif update_LP:
                # sub-space expand left site by treating p1 as part of vR leg
                theta.ireplace_label('(p1.vR)', 'vR')
                U, S, VH, err, S_a = mixer.perturb_svd(self, theta, self.i0, True)
                # note: VH is not isometry, but we don't update_RP
                VH.ireplace_label('vR', '(p1.vR)')
            elif update_RP:
                # sub-space expand right site by treating p0 as part of vL leg
                theta.ireplace_labels(['(vL.p0)', '(p1.vR)'], ['vL', '(p0.vR)'])
                U, S, VH, err, S_a = mixer.perturb_svd(self, theta, self.i0 + 1, False)
                # note: U not isometry, but we don't update_LP
                U.ireplace_label('vL', '(vL.p0)')
                VH.ireplace_label('(p0.vR)', '(p1.vR)')
            else:
                assert False
        else:
            assert False, "mixer acting on wired number of sites"
        U.ireplace_label('(vL.p0)', '(vL.p)')
        VH.ireplace_label('(p1.vR)', '(p.vR)')
        return U, S, VH, err, S_a

    def set_B(self, U, S, VH):
        """Update the MPS with the ``U, S, VH`` returned by `self.mixed_svd`.

        Parameters
        ----------
        U, VH : :class:`~tenpy.linalg.np_conserved.Array`
            Left and Right-canonical matrices as returned by the SVD.
        S : 1D array | 2D :class:`~tenpy.linalg.np_conserved.Array`
            The middle part returned by the SVD, ``theta = U S VH``.
            Without a mixer just the singular values, with enabled `mixer` a 2D array.
        """
        B0 = U.split_legs(['(vL.p)'])
        B1 = VH.split_legs(['(p.vR)'])
        i0 = self.i0
        self.psi.set_B(i0, B0, form='A')  # left-canonical
        self.psi.set_B(i0 + 1, B1, form='B')  # right-canonical
        self.psi.set_SR(i0, S)
        # environments are cleaned/updated in :meth:`update_env`


class SingleSiteDMRGEngine(DMRGEngine):
    """Engine for the single-site DMRG algorithm.

    Parameters
    ----------
    psi : :class:`~tenpy.networks.mps.MPS`
        Initial guess for the ground state, which is to be optimized in-place.
    model : :class:`~tenpy.models.MPOModel`
        The model representing the Hamiltonian for which we want to find the ground state.
    options : dict
        Further optional parameters.

    Options
    -------
    .. cfg:config :: SingleSiteDMRGEngine
        :include: DMRGEngine

    Attributes
    ----------
    chi_list : dict | ``None``
        A dictionary to gradually increase the `chi_max` parameter of `trunc_params`. The key
        defines starting from which sweep `chi_max` is set to the value, e.g. ``{0: 50, 20: 100}``
        uses ``chi_max=50`` for the first 20 sweeps and ``chi_max=100`` afterwards. Overwrites
        `trunc_params['chi_list']``. By default (``None``) this feature is disabled.
    eff_H : :class:`~tenpy.algorithms.mps_common.EffectiveH`
        Effective two-site Hamiltonian.
    mixer : :class:`Mixer` | ``None``
        If ``None``, no mixer is used (anymore), otherwise the mixer instance.
    shelve : bool
        If a simulation runs out of time (`time.time() - start_time > max_seconds`), the run will
        terminate with ``shelve = True``.
    sweeps : int
        The number of sweeps already performed. (Useful for re-start).
    time0 : float
        Time marker for the start of the run.
    update_stats : dict
        A dictionary with detailed statistics of the convergence.
        For each key in the following table, the dictionary contains a list where one value is
        added each time :meth:`DMRGEngine.update_bond` is called.

        =========== ===================================================================
        key         description
        =========== ===================================================================
        i0          An update was performed on sites ``i0, i0+1``.
        ----------- -------------------------------------------------------------------
        age         The number of physical sites involved in the simulation.
        ----------- -------------------------------------------------------------------
        E_total     The total energy before truncation.
        ----------- -------------------------------------------------------------------
        N_lanczos   Dimension of the Krylov space used in the lanczos diagonalization.
        ----------- -------------------------------------------------------------------
        time        Wallclock time evolved since :attr:`time0` (in seconds).
        =========== ===================================================================

    sweep_stats : dict
        A dictionary with detailed statistics of the convergence.
        For each key in the following table, the dictionary contains a list where one value is
        added each time :meth:`DMRGEngine.sweep` is called (with ``optimize=True``).

        ============= ===================================================================
        key           description
        ============= ===================================================================
        sweep         Number of sweeps performed so far.
        ------------- -------------------------------------------------------------------
        E             The energy *before* truncation (as calculated by Lanczos).
        ------------- -------------------------------------------------------------------
        S             Maximum entanglement entropy.
        ------------- -------------------------------------------------------------------
        time          Wallclock time evolved since :attr:`time0` (in seconds).
        ------------- -------------------------------------------------------------------
        max_trunc_err The maximum truncation error in the last sweep
        ------------- -------------------------------------------------------------------
        max_E_trunc   Maximum change or Energy due to truncation in the last sweep.
        ------------- -------------------------------------------------------------------
        max_chi       Maximum bond dimension used.
        ------------- -------------------------------------------------------------------
        norm_err      Error of canonical form ``np.linalg.norm(psi.norm_test())``.
        ============= ===================================================================
    """
    EffectiveH = OneSiteH
    DefaultMixer = SubspaceExpansion

    def prepare_svd(self, theta):
        """Transform theta into matrix for svd.

        In contrast with the 2-site engine, the matrix here depends on the direction we move, as we
        need `'p'` to point away from the direction we are going in.
        """
        if self.combine:
            if self.move_right:
                theta.itranspose(['(vL.p0)', 'vR'])  # ensure the order.
            else:
                theta.itranspose(['vL', '(p0.vR)'])  # ensure the order.
        else:
            if self.move_right:
                theta = theta.combine_legs(['vL', 'p0'], qconj=+1, new_axes=0)
            else:
                theta = theta.combine_legs(['p0', 'vR'], qconj=-1, new_axes=1)
        return theta

    def mixed_svd(self, theta):
        """Get (truncated) `B` from the new theta (as returned by diag).

        The goal is to split theta and truncate it. For a move to the right::

            |             -- theta -- next_B --   ==>    -- U -- S -- VH --
            |                  |        |                   |         |

        For a move to the left::

            |   -- next_A -- theta --   ==>    -- U -- S -- VH --
            |        |         |                  |         |

        Note that `theta` lives on the same site :attr:`i0` in both cases,
        but the sites of `next_A` and `next_B` depend on whether we move right or left.
        The returned `U` and `VH` have the same labels independent of that.

        Without a mixer, this is done by a simple svd and truncation of Schmidt values of theta
        followed by the absorption of `VH` into `next_B` (`U` into `next_A`).

        With a mixer, the state/density matrix is perturbed before the SVD.
        The details of the perturbation are defined by the :class:`Mixer` class.

        Parameters
        ----------
        theta : :class:`~tenpy.linalg.np_conserved.Array`
            The optimized wave function, prepared for svd with :meth:`prepare_svd`,
            i.e., with combined legs.

        Returns
        -------
        U : :class:`~tenpy.linalg.np_conserved.Array`
            Left-canonical part of `theta`. Labels ``'(vL.p)', 'vR'``
        S : 1D ndarray | 2D :class:`~tenpy.linalg.np_conserved.Array`
            Without mixer just the singluar values of the array; with mixer it might be a general
            matrix with labels ``'vL', 'vR'``; see comment above.
        VH : :class:`~tenpy.linalg.np_conserved.Array`
            Right-canonical part of `theta`. Labels ``'vL', '(p.vR)'``.
        err : :class:`~tenpy.algorithms.truncation.TruncationError`
            The truncation error introduced.
        S_approx : ndarray
            Just the `S` if a 1D ndarray, or an approximation of the correct S (which was used for
            truncation) in case `S` is 2D Array.
        """
        mixer = self.mixer
        move_right = self.move_right
        update_LP, update_RP = self.update_LP_RP
        if self.move_right:
            next_B = self.psi.get_B(self.i0 + 1, form='B')
            next_B = next_B.combine_legs(['p', 'vR'], qconj=-1, new_axes=1)
            if update_RP:
                # make sure that `next_B` is in right-canonical form
                assert self.psi.form[(self.i0 + 1) % self.psi.L] == (0., 1.)
        else:
            next_A = self.psi.get_B(self.i0 - 1, form='A')
            next_A = next_A.combine_legs(['vL', 'p'], qconj=1, new_axes=0)
            if update_LP:
                # make sure that `next_A` is in left-canonical form
                assert self.psi.form[(self.i0 - 1) % self.psi.L] == (1., 0.)

        if mixer is None:
            qtotal = [theta.qtotal, None] if move_right else [None, theta.qtotal]
            U, S, VH, err, _ = svd_theta(theta,
                                         self.trunc_params,
                                         qtotal_LR=qtotal,
                                         inner_labels=['vR', 'vL'])
            S_a = S
            # absorb VH/U into next_B/next_A for right/left move
            if move_right:
                # VH is at most truncation, so VH-next_B is still right-canonical,
                # (unless next_B wasn't, but then we don't need to update_RP)
                VH = npc.tensordot(VH, next_B, ['vR', 'vL'])
                U.ireplace_label('(vL.p0)', '(vL.p)')
            else:
                # U is at most truncation, so next_A-U is still left-canonical,
                # (unless next_A wasn't, but then we don't need to update_RP)
                U = npc.tensordot(next_A, U, ['vR', 'vL'])
                VH.ireplace_label('(p0.vR)', '(p.vR)')
        elif mixer.update_sites == 1:
            # single-site mixer
            U, S, VH, err, S_a = mixer.perturb_svd(self, theta, self.i0, move_right)
            # absorb VH/U into S
            if move_right:
                # note: if update_RP, the `next_B` is a right-canonical B from the MPS.
                # Hence we *did* a subspace expansion on it, during the update when we put it
                # into the MPS.
                if isinstance(S, npc.Array):
                    S = npc.tensordot(S, VH, ['vR', 'vL'])
                else:
                    S = VH.iscale_axis(S, 'vL')
                VH = next_B
                U.ireplace_label('(vL.p0)', '(vL.p)')
            else:
                if isinstance(S, npc.Array):
                    S = npc.tensordot(U, S, ['vR', 'vL'])
                else:
                    S = U.iscale_axis(S, 'vR')
                U = next_A
                VH.ireplace_label('(p0.vR)', '(p.vR)')
        elif mixer.update_sites == 2:
            # two-site mixer -> just use two-site theta
            if self.move_right:
                next_B.ireplace_label('(p.vR)', '(p1.vR)')
                theta = npc.tensordot(theta, next_B, axes=['vR', 'vL'])
                i0 = self.i0
            else:
                next_A.ireplace_label('(vL.p)', '(vL.p0)')
                theta.ireplace_label('(p0.vR)', '(p1.vR)')
                theta = npc.tensordot(next_A, theta, axes=['vR', 'vL'])
                i0 = self.i0 - 1
            # and do usual mixer
            U, S, VH, err, S_a = mixer.perturb_svd(self, theta, i0, update_LP, update_RP)
            U.ireplace_label('(vL.p0)', '(vL.p)')
            VH.ireplace_label('(p1.vR)', '(p.vR)')
        else:
            assert False
        return U, S, VH, err, S_a

    def set_B(self, U, S, VH):
        """Update the MPS with the ``U, S, VH`` returned by `self.mixed_svd`.

        Parameters
        ----------
        U, VH : :class:`~tenpy.linalg.np_conserved.Array`
            Left and Right-canonical matrices as returned by the SVD.
        S : 1D array | 2D :class:`~tenpy.linalg.np_conserved.Array`
            The middle part returned by the SVD, ``theta = U S VH``.
            Without a mixer just the singular values, with enabled `mixer` a 2D array.
        """
        i_L, i_R = self._update_env_inds()  # left and right updated sites
        A0 = U.split_legs(['(vL.p)'])
        B1 = VH.split_legs(['(p.vR)'])
        self.psi.set_B(i_L, A0, form='A')  # left-canonical
        self.psi.set_B(i_R, B1, form='B')  # right-canonical
        self.psi.set_SR(i_L, S)
        # environments are cleaned/updated in :meth:`update_env`


class EngineCombine(TwoSiteDMRGEngine):
    r"""Engine which combines legs into pipes as far as possible.

    This engine combines the virtual and physical leg for the left site and right site into pipes.
    This reduces the overhead of calculating charge combinations in the contractions,
    but one :meth:`matvec` is formally more expensive, :math:`O(2 d^3 \chi^3 D)`.

    .. deprecated :: 0.5.0
       Directly use the :class:`TwoSiteDMRGEngine` with the DMRG parameter ``combine=True``.
    """
    def __init__(self, psi, model, DMRG_params):
        msg = ("Old-style engines are deprecated in favor of `Sweep` subclasses.\n"
               "Use `TwoSiteDMRGEngine` with parameter `combine=True` "
               "instead of `EngineCombine`.")
        warnings.warn(msg, category=FutureWarning, stacklevel=2)
        DMRG_params['combine'] = True  # to reproduces old-style engine
        super().__init__(psi, model, DMRG_params)


class EngineFracture(TwoSiteDMRGEngine):
    r"""Engine which keeps the legs separate.

    Due to a different contraction order in :meth:`matvec`, this engine might be faster than
    :class:`EngineCombine`, at least for large physical dimensions and if the MPO is sparse.
    One :meth:`matvec` is :math:`O(2 \chi^3 d^2 W + 2 \chi^2 d^3 W^2 )`.

    .. deprecated :: 0.5.0
       Directly use the :class:`TwoSiteDMRGEngine` with the DMRG parameter ``combine=False``.
    """
    def __init__(self, psi, model, DMRG_params):
        msg = ("Old-style engines are deprecated in favor of `Sweep` subclasses.\n"
               "Use `TwoSiteDMRGEngine` with parameter `combine=False` "
               "instead of `EngineFracture`.")
        warnings.warn(msg, category=FutureWarning, stacklevel=2)
        DMRG_params['combine'] = False  # to reproduces old-style engine
        super().__init__(psi, model, DMRG_params)


def chi_list(chi_max, dchi=20, nsweeps=20):
    """Compute a 'ramping-up' chi_list.

    The resulting chi_list allows to increases `chi` by `dchi` every `nsweeps` sweeps up to a given
    maximal `chi_max`.

    Parameters
    ----------
    chi_max : int
        Final value for the bond dimension.
    dchi :int
        Step size how to increase chi
    nsweeps : int
        Step size for sweeps

    Returns
    -------
    chi_list : dict
        To be used as `chi_list` parameter for DMRG, see :func:`run`.
        Keys increase by `nsweeps`, values by `dchi`, until a maximum of `chi_max` is reached.
    """
    chi_max = int(chi_max)
    nsweeps = int(nsweeps)
    if chi_max < dchi:
        return {0: chi_max}
    chi_list = {}
    for i in range(chi_max // dchi):
        chi = int(dchi * (i + 1))
        chi_list[nsweeps * i] = chi
    if chi < chi_max:
        chi_list[nsweeps * (i + 1)] = chi_max
    return chi_list


def full_diag_effH(effH, theta_guess, keep_sector=True):
    """Perform an exact diagonalization of `effH`.

    This function offers an alternative to :func:`~tenpy.linalg.lanczos.lanczos`.

    Parameters
    ----------
    effH : :class:`~tenpy.algorithms.mps_common.EffectiveH`
        The effective Hamiltonian.
    theta_guess : :class:`~tenpy.linalg.np_conserved.Array`
        Current guess to select the charge sector. Labels as specified by ``effH.acts_on``.
    """
    theta_guess = theta_guess.combine_legs(effH.acts_on, qconj=+1)
    fullH = effH.to_matrix()
    if keep_sector:
        # diagonalize only the block of the charge sector in which `theta_guess` is.
        leg = theta_guess.legs[0]
        qi = leg.get_qindex_of_charges(theta_guess.qtotal)
        block = fullH.get_block(np.array([qi, qi], np.intp))
        if block is None:
            warnings.warn("H is zero in the given block, nothing to diagonalize."
                          "We just return the initial state again.")
            E0 = 0
            theta = theta_guess
        else:
            E, V = np.linalg.eigh(block)
            E0 = E[0]
            theta = theta_guess.zeros_like()
            theta.dtype = np.find_common_type([fullH.dtype, theta_guess.dtype], [])
            theta_block = theta.get_block(np.array([qi], np.intp), insert=True)
            theta_block[:] = V[:, 0]  # copy data into theta
    else:  # allow to change charge sector!
        E, V = npc.eigh(fullH)
        i0 = np.argmin(E)
        E0 = E[i0]
        theta = V.take_slice(i0, 1)
    theta = theta.split_legs([0]).iset_leg_labels(effH.acts_on)
    return E0, theta<|MERGE_RESOLUTION|>--- conflicted
+++ resolved
@@ -952,14 +952,7 @@
             logger.warning(
                 "final DMRG state not in canonical form up to "
                 "norm_tol=%.2e: norm_err=%.2e", norm_tol, norm_err)
-<<<<<<< HEAD
-        if self.finite:
-            self._resume_psi = self.psi.copy()
-            self.psi.canonical_form(envs_to_update=self._all_envs)
-        else:
-=======
         if norm_err > norm_tol and not self.finite:
->>>>>>> f6bc2d74
             for _ in range(norm_tol_iter):
                 self.environment_sweeps(update_env)
                 norm_err = np.linalg.norm(self.psi.norm_test())
